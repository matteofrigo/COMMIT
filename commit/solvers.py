"""
Author: Matteo Frigo - lts5 @ EPFL and Dep. of CS @ Univ. of Verona

This structure is based on the previous work of Rafael Carrillo and was
supported by the LTS5 laboratory at EPFL, Lausanne.
"""
import numpy as np
from math import sqrt
import sys
import warnings
eps = np.finfo(float).eps

from commit.proximals import (non_negativity,
                             omega_group_sparsity,
                             prox_group_sparsity,
                             soft_thresholding,
                             projection_onto_l2_ball)
group_sparsity = -1
non_negative = 0
norm1 = 1
norm2 = 2
norminf = np.inf
list_regnorms = [group_sparsity, non_negative, norm1, norm2]
list_group_sparsity_norms = [norm2, norminf]

def init_regularisation(commit_evaluation,
                        regnorms = (non_negative, non_negative, non_negative),
                        structureIC = None, weightsIC = None, group_norm = 2,
                        group_is_ordered = False,
                        lambdas = (.0,.0,.0) ):
    """
    Initialise the data structure that defines Omega in

        argmin_x 0.5*||Ax-y||_2^2 + Omega(x)


    Input
    -----
    commit_evaluation - commit.Evaluation object :
        dictionary and model have to be loaded beforehand.


    regnorms - tuple :
        this sets the penalty term to be used for each compartment.
            Default = (non_negative,non_negative,non_negative).

            regnorms[0] corresponds to the Intracellular compartment
            regnorms[1] corresponds to the Extracellular compartment
            regnorms[2] corresponds to the Isotropic compartment

            Each regnorms[k] must be one of commit.solvers.
                                {group_sparsity, non_negative, norm1, norm2}.

            commit.solvers.group_sparsity considers both the non-overlapping
                and the hierarchical group sparsity (see [1]). This option is
                allowed only in the IC compartment. The mathematical formulation
                of this term is
                $\Omega(x) = \lambda \sum_{g\in G} w_g |x_g|

            commit.solvers.non_negative puts a non negativity constraint on the
                coefficients corresponding to the compartment. This is the
                default option for each compartment

            commit.solvers.norm1 penalises with the 1-norm of the coefficients
                corresponding to the compartment.

            commit.solvers.norm2 penalises with the 2-norm of the coefficients
                corresponding to the compartment.


    structureIC - np.array(list(list)) :
        group structure for the IC compartment.
            This field is necessary only if regterm[0]=commit.solver.group_sparsity.
            Example:
                structureIC = np.array([[0,2,5],[1,3,4],[0,1,2,3,4,5],[6]])

                that is equivalent to
                            [0,1,2,3,4,5]        [6]
                              /       \
                        [0,2,5]       [1,3,4]
                which has two non overlapping groups, one of which is the union
                of two other non-overlapping groups.


    weightsIC - np.array(np.float64) :
        this defines the weights associated to each group of structure IC.


    group_norm - number :
        norm type for the commit.solver.group_sparsity penalisation of the IC compartment.
            Default: group_norm = commit.solver.norm2
            To be chosen among commit.solver.{norm2,norminf}.

    group_is_ordered - boolean :
        True if the streamlines are ordered group-wise, False otherwise.
            Defauls: False
            This option is given for back compatibility with older and internal
            version of the package that required an ordered version of the input
            tractogram.
            If you use QuickBundles(X) to define the group structure you
            shouldn't take care of this option.

            Note: this option will be deprecated in future release and gives a warning.

    lambdas - tuple :
        regularisation parameter for each compartment.
            Default: lambdas = (0.0, 0.0, 0.0)
            The lambdas correspond to the onse described in the mathematical
            formulation of the regularisation term
            $\Omega(x) = lambdas[0]*regnorm[0](x) + lambdas[1]*regnorm[1](x) + lambdas[2]*regnorm[2](x)$


    References:
        [1] Jenatton et al. - 'Proximal Methods for Hierarchical Sparse Coding'
    """
    regularisation = {}

    regularisation['startIC']  = 0
    regularisation['sizeIC']   = int( commit_evaluation.DICTIONARY['IC']['nF'])#*len(commit_evaluation.model.ICVFs) )
    regularisation['startEC']  = int( regularisation['sizeIC'] )
    regularisation['sizeEC']   = int( commit_evaluation.DICTIONARY['EC']['nE'] )
    regularisation['startISO'] = int( regularisation['sizeIC'] + regularisation['sizeEC'] )
    regularisation['sizeISO']  = int( commit_evaluation.DICTIONARY['nV'])#*len(commit_evaluation.model.d_ISOs) )

    regularisation['normIC']  = regnorms[0]
    regularisation['normEC']  = regnorms[1]
    regularisation['normISO'] = regnorms[2]

    regularisation['lambdaIC']  = float( lambdas[0] )
    regularisation['lambdaEC']  = float( lambdas[1] )
    regularisation['lambdaISO'] = float( lambdas[2] )

    # Solver-specific fields
    regularisation['group_is_ordered'] = group_is_ordered  # This option will be deprecated in future release
    regularisation['structureIC']      = structureIC
    regularisation['weightsIC']        = weightsIC
    regularisation['group_norm']       = group_norm

    return regularisation


def regularisation2omegaprox(regularisation):
    lambdaIC  = float(regularisation.get('lambdaIC'))
    lambdaEC  = float(regularisation.get('lambdaEC'))
    lambdaISO = float(regularisation.get('lambdaISO'))
    if lambdaIC < 0.0 or lambdaEC < 0.0 or lambdaISO < 0.0:
        raise ValueError('Negative regularisation parameters are not allowed')

    normIC  = regularisation.get('normIC')
    normEC  = regularisation.get('normEC')
    normISO = regularisation.get('normISO')
    if not normIC in list_regnorms:
        raise ValueError('normIC must be one of commit.solvers.{group_sparsity,non_negative,norm1,norm2}')
    if not normEC in list_regnorms:
        raise ValueError('normEC must be one of commit.solvers.{group_sparsity,non_negative,norm1,norm2}')
    if not normISO in list_regnorms:
        raise ValueError('normISO must be one of commit.solvers.{group_sparsity,non_negative,norm1,norm2}')

    ## NNLS case
    if (lambdaIC == 0.0 and lambdaEC == 0.0 and lambdaISO == 0.0) or (normIC == non_negative and normEC == non_negative and normISO == non_negative):
        omega = lambda x: 0.0
        prox  = lambda x: non_negativity(x, 0, len(x))
        return omega, prox

    ## All other cases
    # Intracellular Compartment
    startIC = regularisation.get('startIC')
    sizeIC  = regularisation.get('sizeIC')
    if lambdaIC == 0.0:
        omegaIC = lambda x: 0.0
        proxIC  = lambda x: non_negativity(x, startIC, sizeIC)
    elif normIC == norm2:
        omegaIC = lambda x: lambdaIC * np.linalg.norm(x[startIC:sizeIC])
        proxIC  = lambda x: projection_onto_l2_ball(x, lambdaIC, startIC, sizeIC)
    elif normIC == norm1:
        omegaIC = lambda x: lambdaIC * sum( x[startIC:sizeIC] )
        proxIC  = lambda x: soft_thresholding(x, lambdaIC, startIC, sizeIC)
    elif normIC == non_negative:
        omegaIC = lambda x: 0.0
        proxIC  = lambda x: non_negativity(x, startIC, sizeIC)
    elif normIC == group_sparsity:
        weightsIC   = regularisation.get('weightsIC')
        structureIC = regularisation.get('structureIC')
        if regularisation.get('group_is_ordered'): # This option will be deprecated in future release
            warnings.warn('The ordered group structure will be deprecated. Consider using the structureIC field for defining the group structure.',DeprecationWarning)
<<<<<<< HEAD
            bundles = np.insert(sizeIC,0,0)
            structureIC = np.array([np.arange(sum(bundles[:k+1]),sum(bundles[:k+1])+bundles[k+1]) for k in range(len(bundles)-1)]) # check how it works with bundles=[2,5,4]
=======
            bundles = np.cumsum(np.insert(sizeIC,0,0))
            structureIC = np.array([range(bundles[k],bundles[k+1]) for k in range(0,len(bundles)-1)])
>>>>>>> 7fe1eb55
            regularisation['structureIC'] = structureIC
            del bundles
        if not len(structureIC) == len(weightsIC):
            raise ValueError('Number of groups and weights do not coincide.')
        group_norm = regularisation.get('group_norm')
        if not group_norm in list_group_sparsity_norms:
            raise ValueError('Wrong norm in the structured sparsity term. Choose between %s.' % str(list_group_sparsity_norms))

        omegaIC = lambda x: omega_group_sparsity( x, structureIC, weightsIC, lambdaIC, normIC )
        proxIC  = lambda x:  prox_group_sparsity( x, structureIC, weightsIC, lambdaIC, normIC )
    else:
        raise ValueError('Type of regularisation for IC compartment not recognized.')


    # Extracellular Compartment
    startEC = regularisation.get('startEC')
    sizeEC  = regularisation.get('sizeEC')
    if lambdaEC == 0.0:
        omegaEC = lambda x: 0.0
        proxEC  = lambda x: non_negativity(x, startEC, sizeEC)
    elif normEC == norm2:
        omegaEC = lambda x: lambdaEC * np.linalg.norm(x[startEC:sizeEC])
        proxEC  = lambda x: projection_onto_l2_ball(x, lambdaEC, startEC, sizeEC)
    elif normEC == norm1:
        omegaEC = lambda x: lambdaEC * sum( x[startEC:sizeEC] )
        proxEC  = lambda x: soft_thresholding(x, lambdaEC, startEC, sizeEC)
    elif normEC == non_negative:
        omegaEC = lambda x: 0.0
        proxEC  = lambda x: non_negativity(x, startEC, sizeEC)
    else:
        raise ValueError('Type of regularisation for EC compartment not recognized.')

    # Isotropic Compartment
    startISO = regularisation.get('startISO')
    sizeISO  = regularisation.get('sizeISO')
    if lambdaISO == 0.0:
        omegaISO = lambda x: 0.0
        proxISO  = lambda x: non_negativity(x, startISO, sizeISO)
    elif normISO == norm2:
        omegaISO = lambda x: lambdaISO * np.linalg.norm(x[startISO:sizeISO])
        proxISO  = lambda x: projection_onto_l2_ball(x, lambdaISO, startISO, sizeISO)
    elif normISO == norm1:
        omegaISO = lambda x: lambdaISO * sum( x[startISO:sizeISO] )
        proxISO  = lambda x: soft_thresholding(x, lambdaISO, startISO, sizeISO)
    elif normISO == non_negative:
        omegaISO = lambda x: 0.0
        proxISO  = lambda x: non_negativity(x, startISO, sizeISO)
    else:
        raise ValueError('Type of regularisation for ISO compartment not recognized.')

    omega = lambda x: omegaIC(x) + omegaEC(x) + omegaISO(x)
    prox = lambda x: non_negativity(proxIC(proxEC(proxISO(x))),0,x.size) # non negativity is redunduntly forced

    return omega, prox

def evaluate_model(y, A, x, regularisation = None):
    if regularisation is None:
        omega = lambda x: 0.0
        prox  = lambda x: non_negativity(x, 0, len(x))
    else:
        omega, _ = regularisation2omegaprox(regularisation)

    return 0.5*np.linalg.norm(A.dot(x)-y)**2 + omega(x)

def solve(y, A, At, tol_fun = 1e-4, tol_x = 1e-6, max_iter = 1000, verbose = 1, x0 = None, regularisation = None):
    """
    Solve the regularised least squares problem

        argmin_x 0.5*||Ax-y||_2^2 + Omega(x)

    with the Omega described by 'regularisation'.

    Check the documentation of commit.solvers.init_regularisation to see how to
    solve a specific problem.
    """
    if regularisation is None:
        omega = lambda x: 0.0
        prox  = lambda x: non_negativity(x, 0, x.size)
    else:
        omega, prox = regularisation2omegaprox(regularisation)

    if x0 is None:
        x0 = np.ones(A.shape[1])

    return fista( y, A, At, tol_fun, tol_x, max_iter, verbose, x0, omega, prox)

def fista( y, A, At, tol_fun, tol_x, max_iter, verbose, x0, omega, proximal) :
    """
    Solve the regularised least squares problem

        argmin_x 0.5*||Ax-y||_2^2 + Omega(x)

    with the FISTA algorithm described in [1].

    The penalty term and its proximal operator must be defined in such a way
    that they already contain the regularisation parameter.

    References:
        [1] Beck & Teboulle - `A Fast Iterative Shrinkage Thresholding
            Algorithm for Linear Inverse Problems`
    """

    # Initialization
    res = -y.copy()
    xhat = x0.copy()
    x = np.zeros_like(xhat)
    res += A.dot(xhat)
    xhat = proximal( xhat )
    reg_term = omega( xhat )
    prev_obj = 0.5 * np.linalg.norm(res)**2 + reg_term

    told = 1
    beta = 0.9
    prev_x = xhat.copy()
    grad = np.asarray(At.dot(res))
    qfval = prev_obj

    # Step size computation
    L = ( np.linalg.norm( A.dot(grad) ) / np.linalg.norm(grad) )**2
    mu = 1.9 / L

    # Main loop
    if verbose >= 1 :
        print
        print "      |     ||Ax-y||     |  Cost function    Abs error      Rel error    |     Abs x          Rel x"
        print "------|------------------|-----------------------------------------------|------------------------------"
    iter = 1
    while True :
        if verbose >= 1 :
            print "%4d  |" % iter,
            sys.stdout.flush()

        # Smooth step
        x = xhat - mu*grad

        # Non-smooth step
        x = proximal( x )
        reg_term_x = omega( x )

        # Check stepsize
        tmp = x-xhat
        q = qfval + np.real( np.dot(tmp,grad) ) + 0.5/mu * np.linalg.norm(tmp)**2 + reg_term_x
        res = A.dot(x) - y
        res_norm = np.linalg.norm(res)
        curr_obj = 0.5 * res_norm**2 + reg_term_x

        # Backtracking
        while curr_obj > q :
            # Smooth step
            mu = beta*mu
            x = xhat - mu*grad

            # Non-smooth step
            x = proximal( x )
            reg_term_x = omega( x )

            # Check stepsize
            tmp = x-xhat
            q = qfval + np.real( np.dot(tmp,grad) ) + 0.5/mu * np.linalg.norm(tmp)**2 + reg_term_x
            res = A.dot(x) - y
            res_norm = np.linalg.norm(res)
            curr_obj = 0.5 * res_norm**2 + reg_term_x

        # Global stopping criterion
        abs_obj = abs(curr_obj - prev_obj)
        rel_obj = abs_obj / curr_obj
        abs_x   = np.linalg.norm(x - prev_x)
        rel_x   = abs_x / ( np.linalg.norm(x) + eps )
        if verbose >= 1 :
            print "  %13.7e  |  %13.7e  %13.7e  %13.7e  |  %13.7e  %13.7e" % ( res_norm, curr_obj, abs_obj, rel_obj, abs_x, rel_x )

        if abs_obj < eps :
            criterion = "Absolute tolerance on the objective"
            break
        elif rel_obj < tol_fun :
            criterion = "Relative tolerance on the objective"
            break
        elif abs_x < eps :
            criterion = "Absolute tolerance on the unknown"
            break
        elif rel_x < tol_x :
            criterion = "Relative tolerance on the unknown"
            break
        elif iter >= max_iter :
            criterion = "Maximum number of iterations"
            break

        # FISTA update
        t = 0.5 * ( 1 + sqrt(1+4*told**2) )
        xhat = x + (told-1)/t * (x - prev_x)

        # Gradient computation
        res = A.dot(xhat) - y
        xarr = np.asarray(x)

        grad = np.asarray(At.dot(res))

        # Update variables
        iter += 1
        prev_obj = curr_obj
        prev_x = x.copy()
        told = t
        qfval = 0.5 * np.linalg.norm(res)**2


    if verbose >= 1 :
        print "< Stopping criterion: %s >" % criterion

    opt_details = {}
    opt_details['residual'] = res_norm
    opt_details['cost_function'] = curr_obj
    opt_details['abs_cost'] = abs_obj
    opt_details['rel_cost'] = rel_obj
    opt_details['abs_x'] = abs_x
    opt_details['rel _x'] = rel_x
    opt_details['iterations'] = iter
    opt_details['stopping_criterion'] = criterion

    return x, opt_details<|MERGE_RESOLUTION|>--- conflicted
+++ resolved
@@ -183,13 +183,8 @@
         structureIC = regularisation.get('structureIC')
         if regularisation.get('group_is_ordered'): # This option will be deprecated in future release
             warnings.warn('The ordered group structure will be deprecated. Consider using the structureIC field for defining the group structure.',DeprecationWarning)
-<<<<<<< HEAD
             bundles = np.insert(sizeIC,0,0)
             structureIC = np.array([np.arange(sum(bundles[:k+1]),sum(bundles[:k+1])+bundles[k+1]) for k in range(len(bundles)-1)]) # check how it works with bundles=[2,5,4]
-=======
-            bundles = np.cumsum(np.insert(sizeIC,0,0))
-            structureIC = np.array([range(bundles[k],bundles[k+1]) for k in range(0,len(bundles)-1)])
->>>>>>> 7fe1eb55
             regularisation['structureIC'] = structureIC
             del bundles
         if not len(structureIC) == len(weightsIC):
